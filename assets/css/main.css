<<<<<<< HEAD
/* ===== Design tokens ===== */
:root{
  --bg:#0f1115; --fg:#e7e7ea; --muted:#171a21; --muted-2:#1d2129;
  --border:#23262d; --accent:#72f0bd; --danger:#ff7a90;
  --max:1040px; --pad:24px; --radius:14px;
  --fz-1:12px; --fz-2:14px; --fz-3:16px; --fz-4:18px; --fz-5:22px; --fz-6:32px;
  --lh:1.6; --shadow:0 1px 0 rgba(255,255,255,.02) inset, 0 1px 8px rgba(0,0,0,.25);
}
/* ===== Base ===== */
*,*::before,*::after{box-sizing:border-box}
html{color-scheme:dark}
body{margin:0;background:var(--bg);color:var(--fg);font:var(--fz-3)/var(--lh) system-ui, Segoe UI, Roboto, Ubuntu, Arial, sans-serif}
img{max-width:100%;display:block}
a{color:inherit;text-decoration:none}
a:focus-visible{outline:2px solid var(--accent);outline-offset:3px;border-radius:8px}
.visually-hidden{position:absolute!important;height:1px;width:1px;overflow:hidden;clip:rect(1px,1px,1px,1px);white-space:nowrap}

/* ===== Layout ===== */
.container{max-width:var(--max);margin:0 auto;padding:0 var(--pad)}
.header,.footer{padding:16px 0;border-bottom:1px solid var(--border)}
.footer{border-top:1px solid var(--border);border-bottom:0;margin-top:48px}
.main{min-height:40vh;padding:32px 0}

/* ===== Hero ===== */
.hero{padding:16px 0 8px;display:grid;gap:16px;position: relative;z-index: 50;}
.hero h1{font-size:var(--fz-6);margin:0 0 4px;letter-spacing:-0.02em}
.hero p{margin:0;color:rgba(127,127,127,.9)}
.actions{display:flex;gap:12px;flex-wrap:wrap}
.btn{display:inline-block;padding:10px 14px;border-radius:10px;border:1px solid var(--border);background:var(--muted)}
.btn--primary{background:var(--accent);color:#0a0a0a;border-color:transparent}

/* ===== Cards grid ===== */
.grid{display:grid;gap:16px;grid-template-columns:repeat(auto-fill,minmax(260px,1fr));margin-top:32px}
.card {
  position: relative;
  border-radius: 18px;
  border: 1px solid rgba(255, 255, 255, 0.08);
  background: radial-gradient(circle at top left, #151924, #0d1018);
  box-shadow: 0 12px 32px rgba(0, 0, 0, 0.7);
  transition:
    border-color 0.16s ease-out,
    box-shadow 0.16s ease-out,
    transform 0.16s ease-out;
  overflow: hidden; /* ať bordery drží tvar */
}

.card:hover {
  /* Vizuální změny na hoveru jsou odstraněny, ponechán pouze glow efekt řízený JS */
}
.card h3{margin:0 0 8px;font-size:var(--fz-4)}
.card p{margin:0 0 12px;color:#c5cad3}
.badges{display:flex;flex-wrap:wrap;gap:6px;margin:8px 0 12px}
.badge{font-size:var(--fz-1);padding:4px 8px;border-radius:999px;border:1px solid var(--border);background:var(--muted-2)}
.card .links{display:flex;gap:12px}
.card .links a{text-decoration:underline;font-weight:600}

/* Thumbnails + skeleton */
.thumb{aspect-ratio:16/9;border-radius:12px;overflow:hidden;border:1px solid var(--border);background:linear-gradient(135deg, rgba(255,255,255,.06), rgba(255,255,255,.0))}
.thumb img{width:100%;height:100%;object-fit:cover}
.thumb.thumb--skeleton{position:relative;background:linear-gradient(100deg, rgba(255,255,255,.06) 20%, rgba(255,255,255,.12) 40%, rgba(255,255,255,.06) 60%);background-size:200% 100%;animation:sheen 1.2s linear infinite}
@keyframes sheen{0%{background-position:200% 0}100%{background-position:-200% 0}}
@media (prefers-reduced-motion: reduce){.thumb.thumb--skeleton{animation:none}}

/* ===== Case-study meta bar ===== */
.meta{display:flex;gap:8px;flex-wrap:wrap;margin:12px 0 20px}
.meta .badge{background:transparent}

/* ===== Helpers ===== */
.kicker{font-size:var(--fz-2);text-transform:uppercase;letter-spacing:.06em;color:rgba(127,127,127,.9)}
.mono{font-family:ui-monospace,SFMono-Regular,Menlo,Monaco,Consolas,monospace;font-size:var(--fz-2)}
/* end */

.contact-pop {
  position: relative;
  
  /* ZMĚNA: Zvětšíme horní mezeru, aby to dýchalo od tlačítek */
  margin-top: 20px; 
  
  /* ZMĚNA: Spodní mezeru dáme na 0. Karty pod tím už mají margin-top 32px, to stačí. */
  margin-bottom: 0;
  
  border: 1px solid var(--border);
  background: var(--muted);
  border-radius: var(--radius);
  padding: 10px 12px;
  
  /* ZMĚNA: Místo fixních 520px se přizpůsobí obsahu */
  width: fit-content;
  max-width: 100%; 
  
  box-shadow: var(--shadow);
  z-index: 100;
}
.contact-label{margin:0 0 6px;color:rgba(127,127,127,.95);font-size:var(--fz-2)}
.contact-row{display:flex;gap:10px;align-items:center;flex-wrap:wrap}
.copy-pill{display:flex;align-items:center;gap:8px;padding:8px 10px;border-radius:999px;border:1px solid var(--border);background:var(--muted-2);font-weight:600;cursor:pointer}
.copy-pill:focus-visible{outline:2px solid var(--accent);outline-offset:3px}
.copy-text{font-family:ui-monospace,SFMono-Regular,Menlo,Monaco,Consolas,monospace}
.btn--icon{display:inline-flex;align-items:center;gap:8px}
.gh-link{background:var(--muted-2);border:1px solid var(--border)}
.toast{position:fixed;left:50%;bottom:18px;transform:translateX(-50%);padding:10px 14px;border-radius:10px;background:var(--muted);border:1px solid var(--border);box-shadow:var(--shadow);z-index:50}
.toast[hidden]{display:none}

/* Ikony: copy → check po kopii */
.ico{display:inline-block}
.ico--check{display:none}
.copy-pill.copied{border-color:var(--accent);animation:pop .22s ease-out}
.copy-pill.copied .ico--copy{display:none}
.copy-pill.copied .ico--check{display:inline-block}
@keyframes pop{0%{transform:scale(1)}60%{transform:scale(1.08)}100%{transform:scale(1)}}
@media (prefers-reduced-motion: reduce){.copy-pill.copied{animation:none}}

/* Větší layout jen pro projektové stránky */
.project{ --max: 1200px; }              /* šířka obsahu pro projekty */
@media (min-width: 1400px){ .project{ --max: 1320px; } }



:root{
  --accent-ink: #0b1f18; /* čitelné písmo na té mint */
}

.btn--accent{
  background: var(--accent);
  border: 1px solid var(--accent);
  color: var(--accent-ink);
  font-weight: 600;
}
.btn--accent:hover{ filter: brightness(0.95); }
.btn--ghost{ background: transparent; border: 1px solid var(--border); }
.links-inline{ list-style: none; padding: 0; margin: 8px 0 16px; display: flex; gap: 8px; flex-wrap: wrap; }


/* --- ÚPRAVA ROZLOŽENÍ KARTY --- */

/* Titulek - větší a výraznější */
.project-card__title {
  margin: 4px 0 2px; /* Menší mezera pod nadpisem */
  font-size: 1.25rem; /* 20px */
  font-weight: 700;
  line-height: 1.2;
  letter-spacing: -0.02em;
  color: #fff;
}

.project-card__title a {
  text-decoration: none;
  color: inherit;
}

.project-card__title a:hover {
  color: var(--accent); /* Při najetí zzelená */
}

/* Popisek - potlačený, menší písmo */
.project-card__desc {
  font-size: 0.9rem; /* cca 14px */
  line-height: 1.5;
  color: #94a3b8; /* Tlumená šedo-modrá */
  margin-bottom: 12px;
  flex-grow: 1; /* Roztáhne se, aby patička byla vždy dole */
}

/* Tagy - moderní malé "pilulky" */
.project-card__tags {
  display: flex;
  flex-wrap: wrap;
  gap: 6px;
  margin-bottom: 16px; /* Odstup od patičky */
}

.project-card__tags .pill {
  font-size: 0.75rem; /* 12px */
  font-weight: 500;
  padding: 4px 10px;
  border-radius: 6px;
  background: rgba(255, 255, 255, 0.06);
  color: #cbd5e1;
  border: 1px solid rgba(255, 255, 255, 0.05);
  transition: background 0.2s;
  cursor: default;
}

.project-card:hover .project-card__tags .pill {
  background: rgba(255, 255, 255, 0.1);
  border-color: rgba(255, 255, 255, 0.15);
}

/* Patička s akcemi - oddělená čarou */
.project-card__actions {
  margin-top: auto;
  padding-top: 16px;
  border-top: 1px solid rgba(255, 255, 255, 0.08); /* Jemná linka */
  display: flex;
  gap: 16px;
  align-items: center;
}

/* Odkaz "Case study" */
.project-card__actions .link {
  font-size: 0.9rem;
  font-weight: 600;
  color: #fff;
  text-decoration: none;
  display: inline-flex;
  align-items: center;
  gap: 4px;
}

.project-card__actions .link:hover {
  text-decoration: underline;
  text-decoration-color: var(--accent);
  text-underline-offset: 4px;
}

/* Tlačítko "Demo" (pokud existuje) */
.btn-accent {
  font-size: 0.8rem;
  padding: 6px 12px;
  background: rgba(114, 240, 189, 0.1); /* Jemná zelená */
  color: var(--accent);
  border: 1px solid rgba(114, 240, 189, 0.2);
  border-radius: 6px;
  text-decoration: none;
  font-weight: 600;
  margin-left: auto; /* Odsadí se doprava */
  transition: all 0.2s;
}

.btn-accent:hover {
  background: var(--accent);
  color: #000;
}

.projects-grid{
  display:grid;
  grid-template-columns:repeat(auto-fill, minmax(300px, 1fr));
  gap:22px;
  align-items:stretch;
}

.project-card {
  position: relative;
  display: flex;
  flex-direction: column;
  gap: 12px;
  padding: 18px;
  border-radius: 16px;
  overflow: hidden;
  box-shadow: 0 12px 32px rgba(0, 0, 0, 0.7);

  /* --- spotlight border trik --- */

  /* 1) Border průhledný, aby skrz něj prosvítal gradient */
  border: 3px solid transparent;

  /* 2) Dvě vrstvy pozadí:
        - horní: vnitřek karty (tmavé pozadí)
        - spodní: svítící gradient pod borderem
  */
  background:
    linear-gradient(#0f1418, #0f1418) padding-box,
    radial-gradient(
      600px circle at var(--x, 50%) var(--y, 50%),
      rgba(0, 208, 255, 0.4),
      transparent 40%
    ) border-box;

  background-origin: border-box;
  background-clip: padding-box, border-box;

  transition: transform 0.16s ease-out;
}

/* Jemný posun na hover, bez změny bordera/box-shadow */
.project-card:hover {
  transform: translateY(-1px);
}

/* Když je focus uvnitř karty (třeba na odkazu), karta se lehce rozsvítí */
.project-card:focus-within {
  border-color: rgba(120, 230, 255, 0.5);
  box-shadow: 0 0 20px rgba(120, 230, 255, 0.15);
}

/* Lehká vnitřní záře */
.project-card::before {
  content: "";
  position: absolute;
  inset: 0;
  border-radius: 13px;
  z-index: -1;
  background: radial-gradient(
    800px circle at var(--x, 50%) var(--y, 50%),
    rgba(120, 230, 255, 0.06),
    transparent 40%
  );
  opacity: 0;
  transition: opacity 0.3s;
  pointer-events: none;
}

/* Zobrazit vnitřní glow když se pohybuje myš nad gridem */
.projects-grid:hover .project-card::before,
.grid:hover .project-card::before {
  opacity: 1;
}

.project-card__thumb{
  display:block;
  width:100%;
  aspect-ratio:16/9;
  border-radius:12px;
  overflow:hidden;
  background:linear-gradient(180deg,#1b222a 0%,#0f1418 100%);
}
.project-card__thumb img{ width:100%; height:100%; object-fit:cover; display:block; }
.project-card__thumb--ph{ width:100%; height:100%; background:#1a2026; }

.project-card__title{ margin:2px 0 0; font-size:18px; font-weight:700; line-height:1.25; }
.project-card__title a{ text-decoration:none; color:inherit; }
.project-card__title a:hover{ text-decoration:underline; }

.project-card__desc{ color:#b6c2cf; min-height:64px; }
.project-card__tags{ display:flex; flex-wrap:wrap; gap:6px; }
.project-card__actions{ margin-top:auto; display:flex; gap:14px; align-items:center; }

/* Layout wrapper */
.page {
  max-width: 720px;
  margin: 0 auto;
  padding: 1.5rem 1.25rem 3rem;
}

/* Hlavička */
.site-header {
  padding: 1rem 1.25rem;
  border-bottom: 1px solid rgba(0,0,0,0.08);
  margin-bottom: 1rem;
}

.site-header__brand {
  font-weight: 600;
  text-decoration: none;
  color: inherit;
  font-size: 1rem;
}

/* Patička */
.site-footer {
  padding: 1.5rem 1.25rem 2rem;
  border-top: 1px solid rgba(0,0,0,0.08);
  font-size: 0.85rem;
  opacity: 0.7;
  text-align: center;
}

/* Sekce */
.section {
  margin-top: 2.5rem;
}

.section__title {
  font-size: 1.3rem;
  margin-bottom: 0.75rem;
}

.section__list {
  margin-left: 1.25rem;
  line-height: 1.6;
}

/* Přeskakovací odkaz pro přístupnost */
.skip-link {
  position: absolute;
  left: -999px;
  top: 0;
  padding: 0.5rem 1rem;
  background: #000;
  color: #fff;
  z-index: 1000;
}

.skip-link:focus {
  left: 1rem;
  top: 1rem;
}

.project-meta {
  display: flex;
  flex-wrap: wrap;
  gap: 0.5rem 1rem;
  font-size: 0.9rem;
  opacity: 0.85;
  margin-bottom: 1rem;
}

.project-meta__year {
  font-weight: 600;
}

.page-back {
  margin-bottom: 1rem;
}

.page-back__link {
  font-size: 0.9rem;
  text-decoration: none;
  opacity: 0.8;
}

.page-back--dual .page-back__link + .page-back__link {
  margin-left: 1rem;
}

.section--screenshots {
  margin-top: 2.5rem;
}

/* GRID galerie */
.photo-gallery {
  display: grid;
  grid-template-columns: repeat(auto-fill, minmax(260px, 1fr));
  gap: 16px;
  margin-top: 16px;
}

/* jednotlivý screenshot – žádné bílé kartičky okolo */
.photo-gallery__item {
  display: flex;
  flex-direction: column;
  align-items: flex-start;
  padding: 0;
  background: transparent;
  border: none;
  cursor: pointer;
}

/* obrázek – sjednocené ratio, žádné prázdné kusy */
.photo-gallery__item img {
  display: block;
  width: 100%;
  aspect-ratio: 16 / 9;   /* nebo 1 / 1, když chceš čtverce */
  object-fit: cover;
  border-radius: 12px;
  border: 1px solid rgba(255,255,255,0.06);
  box-shadow: 0 10px 30px rgba(0,0,0,0.45);
  margin-bottom: 6px;
}

/* popisek pod náhledem */
.photo-gallery__label {
  font-size: var(--fz-2);
  color: rgba(199, 204, 214, 0.9);
  padding-left: 2px;
}

/* Modal */
.gallery-modal {
  position: fixed;
  inset: 0;
  display: flex;
  align-items: center;
  justify-content: center;
  z-index: 1000;
}

.gallery-modal[hidden] {
  display: none;
}

.gallery-modal__backdrop {
  position: absolute;
  inset: 0;
  background: rgba(0, 0, 0, 0.78);
  backdrop-filter: blur(4px);
}

.gallery-modal__body {
  position: relative;
  z-index: 1;
  max-width: 1040px;
  width: 100%;
  margin: 1rem;
  background: #111;
  border-radius: 0.85rem;
  padding: 1.1rem 1.6rem 1rem;
  color: #fff;
  box-shadow: 0 18px 60px rgba(0, 0, 0, 0.75);
}

.gallery-modal__image {
  width: 100%;
  height: auto;
  display: block;
  border-radius: 0.75rem;
}

.gallery-modal__caption {
  margin-top: 0.75rem;
  font-size: 0.9rem;
  opacity: 0.9;
}

.gallery-modal__close {
  position: absolute;
  top: 0.55rem;
  right: 0.8rem;
  font-size: 1.4rem;
  background: none;
  border: none;
  color: #fff;
  cursor: pointer;
}

/* Šipky mimo plochu obrázku / karty */
.gallery-modal__nav {
  position: absolute;
  top: 0;
  bottom: 0;
  left: -64px;   /* posuneme šipky ven z karty */
  right: -64px;
  display: flex;
  align-items: center;
  justify-content: space-between;
  pointer-events: none; /* kliká se jen na tlačítka */
}

.gallery-modal__prev,
.gallery-modal__next {
  pointer-events: auto;
  width: 40px;
  height: 40px;
  border-radius: 999px;
  display: flex;
  align-items: center;
  justify-content: center;
  background: rgba(0, 0, 0, 0.65);
  border: 1px solid rgba(255, 255, 255, 0.4);
  color: #fff;
  font-size: 1.6rem;
  cursor: pointer;
  box-shadow: 0 10px 30px rgba(0, 0, 0, 0.7);
  transition: background 0.15s ease, transform 0.15s ease, border-color 0.15s ease;
}

.gallery-modal__prev:hover,
.gallery-modal__next:hover {
  background: rgba(0, 0, 0, 0.8);
  transform: translateY(-1px);
  border-color: rgba(255, 255, 255, 0.7);
}

/* Mobil – šipky blíž k okraji, menší */
@media (max-width: 768px) {
  .gallery-modal__body {
    margin: 0.5rem;
    padding: 0.8rem;
  }

  .gallery-modal__nav {
    left: -20px;
    right: -20px;
  }

  .gallery-modal__prev,
  .gallery-modal__next {
    width: 32px;
    height: 32px;
    font-size: 1.3rem;
  }
}

.no-scroll {
  overflow: hidden;
}

.project-card__cover {
  width: 100%;
  aspect-ratio: 16 / 9;
  display: block;
  border-radius: 12px;
  object-fit: cover;
  margin-bottom: 1rem;
}

/* Telefony – šipky úplně schovat, ovládání jen klikem na obrázek */
@media (max-width: 640px) {
  .gallery-modal__nav {
    display: none;
  }
}

.gallery-modal__image {
  cursor: pointer;
}

/* POKUD zařízení nemá myš (mobily, tablety), dáme kartám fixní rámeček */
@media (hover: none) {
  .project-card {
    border-color: rgba(255, 255, 255, 0.1);
    background: #0f1418; /* Přepis spotlight efektu statickou barvou */
  }
  
  /* Skryjeme vnitřní záři na mobilech, aby to nezatěžovalo baterii */
  .project-card::before {
    display: none;
  }
}
=======
/* ===== Design tokens ===== */
:root{
  --bg:#0f1115; --fg:#e7e7ea; --muted:#171a21; --muted-2:#1d2129;
  --border:#23262d; --accent:#72f0bd; --danger:#ff7a90;
  --max:1040px; --pad:24px; --radius:14px;
  --fz-1:12px; --fz-2:14px; --fz-3:16px; --fz-4:18px; --fz-5:22px; --fz-6:32px;
  --lh:1.6; --shadow:0 1px 0 rgba(255,255,255,.02) inset, 0 1px 8px rgba(0,0,0,.25);
}
/* ===== Base ===== */
*,*::before,*::after{box-sizing:border-box}
html{color-scheme:dark}
body{margin:0;background:var(--bg);color:var(--fg);font:var(--fz-3)/var(--lh) system-ui, Segoe UI, Roboto, Ubuntu, Arial, sans-serif}
img{max-width:100%;display:block}
a{color:inherit;text-decoration:none}
a:focus-visible{outline:2px solid var(--accent);outline-offset:3px;border-radius:8px}
.visually-hidden{position:absolute!important;height:1px;width:1px;overflow:hidden;clip:rect(1px,1px,1px,1px);white-space:nowrap}

/* ===== Layout ===== */
.container{max-width:var(--max);margin:0 auto;padding:0 var(--pad)}
.header,.footer{padding:16px 0;border-bottom:1px solid var(--border)}
.footer{border-top:1px solid var(--border);border-bottom:0;margin-top:48px}
.main{min-height:40vh;padding:32px 0}

/* ===== Hero ===== */
.hero{padding:16px 0 8px;display:grid;gap:16px;position: relative;z-index: 50;}
.hero h1{font-size:var(--fz-6);margin:0 0 4px;letter-spacing:-0.02em}
.hero p{margin:0;color:rgba(127,127,127,.9)}
.actions{display:flex;gap:12px;flex-wrap:wrap}
.btn{display:inline-block;padding:10px 14px;border-radius:10px;border:1px solid var(--border);background:var(--muted)}
.btn--primary{background:var(--accent);color:#0a0a0a;border-color:transparent}

/* ===== Cards grid ===== */
.grid{display:grid;gap:16px;grid-template-columns:repeat(auto-fill,minmax(260px,1fr));margin-top:32px}
.card {
  position: relative;
  border-radius: 18px;
  border: 1px solid rgba(255, 255, 255, 0.08);
  background: radial-gradient(circle at top left, #151924, #0d1018);
  box-shadow: 0 12px 32px rgba(0, 0, 0, 0.7);
  transition:
    border-color 0.16s ease-out,
    box-shadow 0.16s ease-out,
    transform 0.16s ease-out;
  overflow: hidden; /* ať bordery drží tvar */
}

.card:hover {
  /* Vizuální změny na hoveru jsou odstraněny, ponechán pouze glow efekt řízený JS */
}
.card h3{margin:0 0 8px;font-size:var(--fz-4)}
.card p{margin:0 0 12px;color:#c5cad3}
.badges{display:flex;flex-wrap:wrap;gap:6px;margin:8px 0 12px}
.badge{font-size:var(--fz-1);padding:4px 8px;border-radius:999px;border:1px solid var(--border);background:var(--muted-2)}
.card .links{display:flex;gap:12px}
.card .links a{text-decoration:underline;font-weight:600}

/* Thumbnails + skeleton */
.thumb{aspect-ratio:16/9;border-radius:12px;overflow:hidden;border:1px solid var(--border);background:linear-gradient(135deg, rgba(255,255,255,.06), rgba(255,255,255,.0))}
.thumb img{width:100%;height:100%;object-fit:cover}
.thumb.thumb--skeleton{position:relative;background:linear-gradient(100deg, rgba(255,255,255,.06) 20%, rgba(255,255,255,.12) 40%, rgba(255,255,255,.06) 60%);background-size:200% 100%;animation:sheen 1.2s linear infinite}
@keyframes sheen{0%{background-position:200% 0}100%{background-position:-200% 0}}
@media (prefers-reduced-motion: reduce){.thumb.thumb--skeleton{animation:none}}

/* ===== Case-study meta bar ===== */
.meta{display:flex;gap:8px;flex-wrap:wrap;margin:12px 0 20px}
.meta .badge{background:transparent}

/* ===== Helpers ===== */
.kicker{font-size:var(--fz-2);text-transform:uppercase;letter-spacing:.06em;color:rgba(127,127,127,.9)}
.mono{font-family:ui-monospace,SFMono-Regular,Menlo,Monaco,Consolas,monospace;font-size:var(--fz-2)}
/* end */

.contact-pop {
  position: relative;
  
  /* ZMĚNA: Zvětšíme horní mezeru, aby to dýchalo od tlačítek */
  margin-top: 20px; 
  
  /* ZMĚNA: Spodní mezeru dáme na 0. Karty pod tím už mají margin-top 32px, to stačí. */
  margin-bottom: 0;
  
  border: 1px solid var(--border);
  background: var(--muted);
  border-radius: var(--radius);
  padding: 10px 12px;
  
  /* ZMĚNA: Místo fixních 520px se přizpůsobí obsahu */
  width: fit-content;
  max-width: 100%; 
  
  box-shadow: var(--shadow);
  z-index: 100;
}
.contact-label{margin:0 0 6px;color:rgba(127,127,127,.95);font-size:var(--fz-2)}
.contact-row{display:flex;gap:10px;align-items:center;flex-wrap:wrap}
.copy-pill{display:flex;align-items:center;gap:8px;padding:8px 10px;border-radius:999px;border:1px solid var(--border);background:var(--muted-2);font-weight:600;cursor:pointer}
.copy-pill:focus-visible{outline:2px solid var(--accent);outline-offset:3px}
.copy-text{font-family:ui-monospace,SFMono-Regular,Menlo,Monaco,Consolas,monospace}
.btn--icon{display:inline-flex;align-items:center;gap:8px}
.gh-link{background:var(--muted-2);border:1px solid var(--border)}
.toast{position:fixed;left:50%;bottom:18px;transform:translateX(-50%);padding:10px 14px;border-radius:10px;background:var(--muted);border:1px solid var(--border);box-shadow:var(--shadow);z-index:50}
.toast[hidden]{display:none}

/* Ikony: copy → check po kopii */
.ico{display:inline-block}
.ico--check{display:none}
.copy-pill.copied{border-color:var(--accent);animation:pop .22s ease-out}
.copy-pill.copied .ico--copy{display:none}
.copy-pill.copied .ico--check{display:inline-block}
@keyframes pop{0%{transform:scale(1)}60%{transform:scale(1.08)}100%{transform:scale(1)}}
@media (prefers-reduced-motion: reduce){.copy-pill.copied{animation:none}}

/* Větší layout jen pro projektové stránky */
.project{ --max: 1200px; }              /* šířka obsahu pro projekty */
@media (min-width: 1400px){ .project{ --max: 1320px; } }



:root{
  --accent-ink: #0b1f18; /* čitelné písmo na té mint */
}

.btn--accent{
  background: var(--accent);
  border: 1px solid var(--accent);
  color: var(--accent-ink);
  font-weight: 600;
}
.btn--accent:hover{ filter: brightness(0.95); }
.btn--ghost{ background: transparent; border: 1px solid var(--border); }
.links-inline{ list-style: none; padding: 0; margin: 8px 0 16px; display: flex; gap: 8px; flex-wrap: wrap; }


/* --- ÚPRAVA ROZLOŽENÍ KARTY --- */

/* Titulek - větší a výraznější */
.project-card__title {
  margin: 4px 0 2px; /* Menší mezera pod nadpisem */
  font-size: 1.25rem; /* 20px */
  font-weight: 700;
  line-height: 1.2;
  letter-spacing: -0.02em;
  color: #fff;
}

.project-card__title a {
  text-decoration: none;
  color: inherit;
}

.project-card__title a:hover {
  color: var(--accent); /* Při najetí zzelená */
}

/* Popisek - potlačený, menší písmo */
.project-card__desc {
  font-size: 0.9rem; /* cca 14px */
  line-height: 1.5;
  color: #94a3b8; /* Tlumená šedo-modrá */
  margin-bottom: 12px;
  flex-grow: 1; /* Roztáhne se, aby patička byla vždy dole */
}

/* Tagy - moderní malé "pilulky" */
.project-card__tags {
  display: flex;
  flex-wrap: wrap;
  gap: 6px;
  margin-bottom: 16px; /* Odstup od patičky */
}

.project-card__tags .pill {
  font-size: 0.75rem; /* 12px */
  font-weight: 500;
  padding: 4px 10px;
  border-radius: 6px;
  background: rgba(255, 255, 255, 0.06);
  color: #cbd5e1;
  border: 1px solid rgba(255, 255, 255, 0.05);
  transition: background 0.2s;
  cursor: default;
}

.project-card:hover .project-card__tags .pill {
  background: rgba(255, 255, 255, 0.1);
  border-color: rgba(255, 255, 255, 0.15);
}

/* Patička s akcemi - oddělená čarou */
.project-card__actions {
  margin-top: auto;
  padding-top: 16px;
  border-top: 1px solid rgba(255, 255, 255, 0.08); /* Jemná linka */
  display: flex;
  gap: 16px;
  align-items: center;
}

/* Odkaz "Case study" */
.project-card__actions .link {
  font-size: 0.9rem;
  font-weight: 600;
  color: #fff;
  text-decoration: none;
  display: inline-flex;
  align-items: center;
  gap: 4px;
}

.project-card__actions .link:hover {
  text-decoration: underline;
  text-decoration-color: var(--accent);
  text-underline-offset: 4px;
}

/* Tlačítko "Demo" (pokud existuje) */
.btn-accent {
  font-size: 0.8rem;
  padding: 6px 12px;
  background: rgba(114, 240, 189, 0.1); /* Jemná zelená */
  color: var(--accent);
  border: 1px solid rgba(114, 240, 189, 0.2);
  border-radius: 6px;
  text-decoration: none;
  font-weight: 600;
  margin-left: auto; /* Odsadí se doprava */
  transition: all 0.2s;
}

.btn-accent:hover {
  background: var(--accent);
  color: #000;
}

.projects-grid{
  display:grid;
  grid-template-columns:repeat(auto-fill, minmax(300px, 1fr));
  gap:22px;
  align-items:stretch;
}

.project-card {
  position: relative;
  display: flex;
  flex-direction: column;
  gap: 12px;
  padding: 18px;
  border-radius: 16px;
  overflow: hidden;
  box-shadow: 0 12px 32px rgba(0, 0, 0, 0.7);

  /* --- spotlight border trik --- */

  /* 1) Border průhledný, aby skrz něj prosvítal gradient */
  border: 3px solid transparent;

  /* 2) Dvě vrstvy pozadí:
        - horní: vnitřek karty (tmavé pozadí)
        - spodní: svítící gradient pod borderem
  */
  background:
    linear-gradient(#0f1418, #0f1418) padding-box,
    radial-gradient(
      600px circle at var(--x, 50%) var(--y, 50%),
      rgba(0, 208, 255, 0.4),
      transparent 20%
    ) border-box;

  background-origin: border-box;
  background-clip: padding-box, border-box;

  transition: transform 0.16s ease-out;
}

/* Jemný posun na hover, bez změny bordera/box-shadow */
.project-card:hover {
  transform: translateY(-1px);
}

/* Lehká vnitřní záře */
.project-card::before {
  content: "";
  position: absolute;
  inset: 0;
  border-radius: 13px;
  z-index: -1;
  background: radial-gradient(
    800px circle at var(--x, 50%) var(--y, 50%),
    rgba(120, 230, 255, 0.06),
    transparent 40%
  );
  opacity: 0;
  transition: opacity 0.3s;
  pointer-events: none;
}

/* Zobrazit vnitřní glow když se pohybuje myš nad gridem */
.projects-grid:hover .project-card::before,
.grid:hover .project-card::before {
  opacity: 1;
}

.project-card__thumb{
  display:block;
  width:100%;
  aspect-ratio:16/9;
  border-radius:12px;
  overflow:hidden;
  background:linear-gradient(180deg,#1b222a 0%,#0f1418 100%);
}
.project-card__thumb img{ width:100%; height:100%; object-fit:cover; display:block; }
.project-card__thumb--ph{ width:100%; height:100%; background:#1a2026; }

.project-card__title{ margin:2px 0 0; font-size:18px; font-weight:700; line-height:1.25; }
.project-card__title a{ text-decoration:none; color:inherit; }
.project-card__title a:hover{ text-decoration:underline; }

.project-card__desc{ color:#b6c2cf; min-height:64px; }
.project-card__tags{ display:flex; flex-wrap:wrap; gap:6px; }
.project-card__actions{ margin-top:auto; display:flex; gap:14px; align-items:center; }

/* Layout wrapper */
.page {
  max-width: 720px;
  margin: 0 auto;
  padding: 1.5rem 1.25rem 3rem;
}

/* Hlavička */
.site-header {
  padding: 1rem 1.25rem;
  border-bottom: 1px solid rgba(0,0,0,0.08);
  margin-bottom: 1rem;
}

.site-header__brand {
  font-weight: 600;
  text-decoration: none;
  color: inherit;
  font-size: 1rem;
}

/* Patička */
.site-footer {
  padding: 1.5rem 1.25rem 2rem;
  border-top: 1px solid rgba(0,0,0,0.08);
  font-size: 0.85rem;
  opacity: 0.7;
  text-align: center;
}

/* Sekce */
.section {
  margin-top: 2.5rem;
}

.section__title {
  font-size: 1.3rem;
  margin-bottom: 0.75rem;
}

.section__list {
  margin-left: 1.25rem;
  line-height: 1.6;
}

/* Přeskakovací odkaz pro přístupnost */
.skip-link {
  position: absolute;
  left: -999px;
  top: 0;
  padding: 0.5rem 1rem;
  background: #000;
  color: #fff;
  z-index: 1000;
}

.skip-link:focus {
  left: 1rem;
  top: 1rem;
}

.project-meta {
  display: flex;
  flex-wrap: wrap;
  gap: 0.5rem 1rem;
  font-size: 0.9rem;
  opacity: 0.85;
  margin-bottom: 1rem;
}

.project-meta__year {
  font-weight: 600;
}

.page-back {
  margin-bottom: 1rem;
}

.page-back__link {
  font-size: 0.9rem;
  text-decoration: none;
  opacity: 0.8;
}

.page-back--dual .page-back__link + .page-back__link {
  margin-left: 1rem;
}

.section--screenshots {
  margin-top: 2.5rem;
}

/* GRID galerie */
.photo-gallery {
  display: grid;
  grid-template-columns: repeat(auto-fill, minmax(260px, 1fr));
  gap: 16px;
  margin-top: 16px;
}

/* jednotlivý screenshot – žádné bílé kartičky okolo */
.photo-gallery__item {
  display: flex;
  flex-direction: column;
  align-items: flex-start;
  padding: 0;
  background: transparent;
  border: none;
  cursor: pointer;
}

/* obrázek – sjednocené ratio, žádné prázdné kusy */
.photo-gallery__item img {
  display: block;
  width: 100%;
  aspect-ratio: 16 / 9;   /* nebo 1 / 1, když chceš čtverce */
  object-fit: cover;
  border-radius: 12px;
  border: 1px solid rgba(255,255,255,0.06);
  box-shadow: 0 10px 30px rgba(0,0,0,0.45);
  margin-bottom: 6px;
}

/* popisek pod náhledem */
.photo-gallery__label {
  font-size: var(--fz-2);
  color: rgba(199, 204, 214, 0.9);
  padding-left: 2px;
}

/* Modal */
.gallery-modal {
  position: fixed;
  inset: 0;
  display: flex;
  align-items: center;
  justify-content: center;
  z-index: 1000;
}

.gallery-modal[hidden] {
  display: none;
}

.gallery-modal__backdrop {
  position: absolute;
  inset: 0;
  background: rgba(0, 0, 0, 0.78);
  backdrop-filter: blur(4px);
}

.gallery-modal__body {
  position: relative;
  z-index: 1;
  max-width: 1040px;
  width: 100%;
  margin: 1rem;
  background: #111;
  border-radius: 0.85rem;
  padding: 1.1rem 1.6rem 1rem;
  color: #fff;
  box-shadow: 0 18px 60px rgba(0, 0, 0, 0.75);
}

.gallery-modal__image {
  width: 100%;
  height: auto;
  display: block;
  border-radius: 0.75rem;
}

.gallery-modal__caption {
  margin-top: 0.75rem;
  font-size: 0.9rem;
  opacity: 0.9;
}

.gallery-modal__close {
  position: absolute;
  top: 0.55rem;
  right: 0.8rem;
  font-size: 1.4rem;
  background: none;
  border: none;
  color: #fff;
  cursor: pointer;
}

/* Šipky mimo plochu obrázku / karty */
.gallery-modal__nav {
  position: absolute;
  top: 0;
  bottom: 0;
  left: -64px;   /* posuneme šipky ven z karty */
  right: -64px;
  display: flex;
  align-items: center;
  justify-content: space-between;
  pointer-events: none; /* kliká se jen na tlačítka */
}

.gallery-modal__prev,
.gallery-modal__next {
  pointer-events: auto;
  width: 40px;
  height: 40px;
  border-radius: 999px;
  display: flex;
  align-items: center;
  justify-content: center;
  background: rgba(0, 0, 0, 0.65);
  border: 1px solid rgba(255, 255, 255, 0.4);
  color: #fff;
  font-size: 1.6rem;
  cursor: pointer;
  box-shadow: 0 10px 30px rgba(0, 0, 0, 0.7);
  transition: background 0.15s ease, transform 0.15s ease, border-color 0.15s ease;
}

.gallery-modal__prev:hover,
.gallery-modal__next:hover {
  background: rgba(0, 0, 0, 0.8);
  transform: translateY(-1px);
  border-color: rgba(255, 255, 255, 0.7);
}

/* Mobil – šipky blíž k okraji, menší */
@media (max-width: 768px) {
  .gallery-modal__body {
    margin: 0.5rem;
    padding: 0.8rem;
  }

  .gallery-modal__nav {
    left: -20px;
    right: -20px;
  }

  .gallery-modal__prev,
  .gallery-modal__next {
    width: 32px;
    height: 32px;
    font-size: 1.3rem;
  }
}

.no-scroll {
  overflow: hidden;
}

.project-card__cover {
  width: 100%;
  aspect-ratio: 16 / 9;
  display: block;
  border-radius: 12px;
  object-fit: cover;
  margin-bottom: 1rem;
}

/* Telefony – šipky úplně schovat, ovládání jen klikem na obrázek */
@media (max-width: 640px) {
  .gallery-modal__nav {
    display: none;
  }
}

.gallery-modal__image {
  cursor: pointer;
}

>>>>>>> 12c8fdcd
<|MERGE_RESOLUTION|>--- conflicted
+++ resolved
@@ -1,4 +1,3 @@
-<<<<<<< HEAD
 /* ===== Design tokens ===== */
 :root{
   --bg:#0f1115; --fg:#e7e7ea; --muted:#171a21; --muted-2:#1d2129;
@@ -264,7 +263,7 @@
     radial-gradient(
       600px circle at var(--x, 50%) var(--y, 50%),
       rgba(0, 208, 255, 0.4),
-      transparent 40%
+      transparent 20%
     ) border-box;
 
   background-origin: border-box;
@@ -607,597 +606,4 @@
   .project-card::before {
     display: none;
   }
-}
-=======
-/* ===== Design tokens ===== */
-:root{
-  --bg:#0f1115; --fg:#e7e7ea; --muted:#171a21; --muted-2:#1d2129;
-  --border:#23262d; --accent:#72f0bd; --danger:#ff7a90;
-  --max:1040px; --pad:24px; --radius:14px;
-  --fz-1:12px; --fz-2:14px; --fz-3:16px; --fz-4:18px; --fz-5:22px; --fz-6:32px;
-  --lh:1.6; --shadow:0 1px 0 rgba(255,255,255,.02) inset, 0 1px 8px rgba(0,0,0,.25);
-}
-/* ===== Base ===== */
-*,*::before,*::after{box-sizing:border-box}
-html{color-scheme:dark}
-body{margin:0;background:var(--bg);color:var(--fg);font:var(--fz-3)/var(--lh) system-ui, Segoe UI, Roboto, Ubuntu, Arial, sans-serif}
-img{max-width:100%;display:block}
-a{color:inherit;text-decoration:none}
-a:focus-visible{outline:2px solid var(--accent);outline-offset:3px;border-radius:8px}
-.visually-hidden{position:absolute!important;height:1px;width:1px;overflow:hidden;clip:rect(1px,1px,1px,1px);white-space:nowrap}
-
-/* ===== Layout ===== */
-.container{max-width:var(--max);margin:0 auto;padding:0 var(--pad)}
-.header,.footer{padding:16px 0;border-bottom:1px solid var(--border)}
-.footer{border-top:1px solid var(--border);border-bottom:0;margin-top:48px}
-.main{min-height:40vh;padding:32px 0}
-
-/* ===== Hero ===== */
-.hero{padding:16px 0 8px;display:grid;gap:16px;position: relative;z-index: 50;}
-.hero h1{font-size:var(--fz-6);margin:0 0 4px;letter-spacing:-0.02em}
-.hero p{margin:0;color:rgba(127,127,127,.9)}
-.actions{display:flex;gap:12px;flex-wrap:wrap}
-.btn{display:inline-block;padding:10px 14px;border-radius:10px;border:1px solid var(--border);background:var(--muted)}
-.btn--primary{background:var(--accent);color:#0a0a0a;border-color:transparent}
-
-/* ===== Cards grid ===== */
-.grid{display:grid;gap:16px;grid-template-columns:repeat(auto-fill,minmax(260px,1fr));margin-top:32px}
-.card {
-  position: relative;
-  border-radius: 18px;
-  border: 1px solid rgba(255, 255, 255, 0.08);
-  background: radial-gradient(circle at top left, #151924, #0d1018);
-  box-shadow: 0 12px 32px rgba(0, 0, 0, 0.7);
-  transition:
-    border-color 0.16s ease-out,
-    box-shadow 0.16s ease-out,
-    transform 0.16s ease-out;
-  overflow: hidden; /* ať bordery drží tvar */
-}
-
-.card:hover {
-  /* Vizuální změny na hoveru jsou odstraněny, ponechán pouze glow efekt řízený JS */
-}
-.card h3{margin:0 0 8px;font-size:var(--fz-4)}
-.card p{margin:0 0 12px;color:#c5cad3}
-.badges{display:flex;flex-wrap:wrap;gap:6px;margin:8px 0 12px}
-.badge{font-size:var(--fz-1);padding:4px 8px;border-radius:999px;border:1px solid var(--border);background:var(--muted-2)}
-.card .links{display:flex;gap:12px}
-.card .links a{text-decoration:underline;font-weight:600}
-
-/* Thumbnails + skeleton */
-.thumb{aspect-ratio:16/9;border-radius:12px;overflow:hidden;border:1px solid var(--border);background:linear-gradient(135deg, rgba(255,255,255,.06), rgba(255,255,255,.0))}
-.thumb img{width:100%;height:100%;object-fit:cover}
-.thumb.thumb--skeleton{position:relative;background:linear-gradient(100deg, rgba(255,255,255,.06) 20%, rgba(255,255,255,.12) 40%, rgba(255,255,255,.06) 60%);background-size:200% 100%;animation:sheen 1.2s linear infinite}
-@keyframes sheen{0%{background-position:200% 0}100%{background-position:-200% 0}}
-@media (prefers-reduced-motion: reduce){.thumb.thumb--skeleton{animation:none}}
-
-/* ===== Case-study meta bar ===== */
-.meta{display:flex;gap:8px;flex-wrap:wrap;margin:12px 0 20px}
-.meta .badge{background:transparent}
-
-/* ===== Helpers ===== */
-.kicker{font-size:var(--fz-2);text-transform:uppercase;letter-spacing:.06em;color:rgba(127,127,127,.9)}
-.mono{font-family:ui-monospace,SFMono-Regular,Menlo,Monaco,Consolas,monospace;font-size:var(--fz-2)}
-/* end */
-
-.contact-pop {
-  position: relative;
-  
-  /* ZMĚNA: Zvětšíme horní mezeru, aby to dýchalo od tlačítek */
-  margin-top: 20px; 
-  
-  /* ZMĚNA: Spodní mezeru dáme na 0. Karty pod tím už mají margin-top 32px, to stačí. */
-  margin-bottom: 0;
-  
-  border: 1px solid var(--border);
-  background: var(--muted);
-  border-radius: var(--radius);
-  padding: 10px 12px;
-  
-  /* ZMĚNA: Místo fixních 520px se přizpůsobí obsahu */
-  width: fit-content;
-  max-width: 100%; 
-  
-  box-shadow: var(--shadow);
-  z-index: 100;
-}
-.contact-label{margin:0 0 6px;color:rgba(127,127,127,.95);font-size:var(--fz-2)}
-.contact-row{display:flex;gap:10px;align-items:center;flex-wrap:wrap}
-.copy-pill{display:flex;align-items:center;gap:8px;padding:8px 10px;border-radius:999px;border:1px solid var(--border);background:var(--muted-2);font-weight:600;cursor:pointer}
-.copy-pill:focus-visible{outline:2px solid var(--accent);outline-offset:3px}
-.copy-text{font-family:ui-monospace,SFMono-Regular,Menlo,Monaco,Consolas,monospace}
-.btn--icon{display:inline-flex;align-items:center;gap:8px}
-.gh-link{background:var(--muted-2);border:1px solid var(--border)}
-.toast{position:fixed;left:50%;bottom:18px;transform:translateX(-50%);padding:10px 14px;border-radius:10px;background:var(--muted);border:1px solid var(--border);box-shadow:var(--shadow);z-index:50}
-.toast[hidden]{display:none}
-
-/* Ikony: copy → check po kopii */
-.ico{display:inline-block}
-.ico--check{display:none}
-.copy-pill.copied{border-color:var(--accent);animation:pop .22s ease-out}
-.copy-pill.copied .ico--copy{display:none}
-.copy-pill.copied .ico--check{display:inline-block}
-@keyframes pop{0%{transform:scale(1)}60%{transform:scale(1.08)}100%{transform:scale(1)}}
-@media (prefers-reduced-motion: reduce){.copy-pill.copied{animation:none}}
-
-/* Větší layout jen pro projektové stránky */
-.project{ --max: 1200px; }              /* šířka obsahu pro projekty */
-@media (min-width: 1400px){ .project{ --max: 1320px; } }
-
-
-
-:root{
-  --accent-ink: #0b1f18; /* čitelné písmo na té mint */
-}
-
-.btn--accent{
-  background: var(--accent);
-  border: 1px solid var(--accent);
-  color: var(--accent-ink);
-  font-weight: 600;
-}
-.btn--accent:hover{ filter: brightness(0.95); }
-.btn--ghost{ background: transparent; border: 1px solid var(--border); }
-.links-inline{ list-style: none; padding: 0; margin: 8px 0 16px; display: flex; gap: 8px; flex-wrap: wrap; }
-
-
-/* --- ÚPRAVA ROZLOŽENÍ KARTY --- */
-
-/* Titulek - větší a výraznější */
-.project-card__title {
-  margin: 4px 0 2px; /* Menší mezera pod nadpisem */
-  font-size: 1.25rem; /* 20px */
-  font-weight: 700;
-  line-height: 1.2;
-  letter-spacing: -0.02em;
-  color: #fff;
-}
-
-.project-card__title a {
-  text-decoration: none;
-  color: inherit;
-}
-
-.project-card__title a:hover {
-  color: var(--accent); /* Při najetí zzelená */
-}
-
-/* Popisek - potlačený, menší písmo */
-.project-card__desc {
-  font-size: 0.9rem; /* cca 14px */
-  line-height: 1.5;
-  color: #94a3b8; /* Tlumená šedo-modrá */
-  margin-bottom: 12px;
-  flex-grow: 1; /* Roztáhne se, aby patička byla vždy dole */
-}
-
-/* Tagy - moderní malé "pilulky" */
-.project-card__tags {
-  display: flex;
-  flex-wrap: wrap;
-  gap: 6px;
-  margin-bottom: 16px; /* Odstup od patičky */
-}
-
-.project-card__tags .pill {
-  font-size: 0.75rem; /* 12px */
-  font-weight: 500;
-  padding: 4px 10px;
-  border-radius: 6px;
-  background: rgba(255, 255, 255, 0.06);
-  color: #cbd5e1;
-  border: 1px solid rgba(255, 255, 255, 0.05);
-  transition: background 0.2s;
-  cursor: default;
-}
-
-.project-card:hover .project-card__tags .pill {
-  background: rgba(255, 255, 255, 0.1);
-  border-color: rgba(255, 255, 255, 0.15);
-}
-
-/* Patička s akcemi - oddělená čarou */
-.project-card__actions {
-  margin-top: auto;
-  padding-top: 16px;
-  border-top: 1px solid rgba(255, 255, 255, 0.08); /* Jemná linka */
-  display: flex;
-  gap: 16px;
-  align-items: center;
-}
-
-/* Odkaz "Case study" */
-.project-card__actions .link {
-  font-size: 0.9rem;
-  font-weight: 600;
-  color: #fff;
-  text-decoration: none;
-  display: inline-flex;
-  align-items: center;
-  gap: 4px;
-}
-
-.project-card__actions .link:hover {
-  text-decoration: underline;
-  text-decoration-color: var(--accent);
-  text-underline-offset: 4px;
-}
-
-/* Tlačítko "Demo" (pokud existuje) */
-.btn-accent {
-  font-size: 0.8rem;
-  padding: 6px 12px;
-  background: rgba(114, 240, 189, 0.1); /* Jemná zelená */
-  color: var(--accent);
-  border: 1px solid rgba(114, 240, 189, 0.2);
-  border-radius: 6px;
-  text-decoration: none;
-  font-weight: 600;
-  margin-left: auto; /* Odsadí se doprava */
-  transition: all 0.2s;
-}
-
-.btn-accent:hover {
-  background: var(--accent);
-  color: #000;
-}
-
-.projects-grid{
-  display:grid;
-  grid-template-columns:repeat(auto-fill, minmax(300px, 1fr));
-  gap:22px;
-  align-items:stretch;
-}
-
-.project-card {
-  position: relative;
-  display: flex;
-  flex-direction: column;
-  gap: 12px;
-  padding: 18px;
-  border-radius: 16px;
-  overflow: hidden;
-  box-shadow: 0 12px 32px rgba(0, 0, 0, 0.7);
-
-  /* --- spotlight border trik --- */
-
-  /* 1) Border průhledný, aby skrz něj prosvítal gradient */
-  border: 3px solid transparent;
-
-  /* 2) Dvě vrstvy pozadí:
-        - horní: vnitřek karty (tmavé pozadí)
-        - spodní: svítící gradient pod borderem
-  */
-  background:
-    linear-gradient(#0f1418, #0f1418) padding-box,
-    radial-gradient(
-      600px circle at var(--x, 50%) var(--y, 50%),
-      rgba(0, 208, 255, 0.4),
-      transparent 20%
-    ) border-box;
-
-  background-origin: border-box;
-  background-clip: padding-box, border-box;
-
-  transition: transform 0.16s ease-out;
-}
-
-/* Jemný posun na hover, bez změny bordera/box-shadow */
-.project-card:hover {
-  transform: translateY(-1px);
-}
-
-/* Lehká vnitřní záře */
-.project-card::before {
-  content: "";
-  position: absolute;
-  inset: 0;
-  border-radius: 13px;
-  z-index: -1;
-  background: radial-gradient(
-    800px circle at var(--x, 50%) var(--y, 50%),
-    rgba(120, 230, 255, 0.06),
-    transparent 40%
-  );
-  opacity: 0;
-  transition: opacity 0.3s;
-  pointer-events: none;
-}
-
-/* Zobrazit vnitřní glow když se pohybuje myš nad gridem */
-.projects-grid:hover .project-card::before,
-.grid:hover .project-card::before {
-  opacity: 1;
-}
-
-.project-card__thumb{
-  display:block;
-  width:100%;
-  aspect-ratio:16/9;
-  border-radius:12px;
-  overflow:hidden;
-  background:linear-gradient(180deg,#1b222a 0%,#0f1418 100%);
-}
-.project-card__thumb img{ width:100%; height:100%; object-fit:cover; display:block; }
-.project-card__thumb--ph{ width:100%; height:100%; background:#1a2026; }
-
-.project-card__title{ margin:2px 0 0; font-size:18px; font-weight:700; line-height:1.25; }
-.project-card__title a{ text-decoration:none; color:inherit; }
-.project-card__title a:hover{ text-decoration:underline; }
-
-.project-card__desc{ color:#b6c2cf; min-height:64px; }
-.project-card__tags{ display:flex; flex-wrap:wrap; gap:6px; }
-.project-card__actions{ margin-top:auto; display:flex; gap:14px; align-items:center; }
-
-/* Layout wrapper */
-.page {
-  max-width: 720px;
-  margin: 0 auto;
-  padding: 1.5rem 1.25rem 3rem;
-}
-
-/* Hlavička */
-.site-header {
-  padding: 1rem 1.25rem;
-  border-bottom: 1px solid rgba(0,0,0,0.08);
-  margin-bottom: 1rem;
-}
-
-.site-header__brand {
-  font-weight: 600;
-  text-decoration: none;
-  color: inherit;
-  font-size: 1rem;
-}
-
-/* Patička */
-.site-footer {
-  padding: 1.5rem 1.25rem 2rem;
-  border-top: 1px solid rgba(0,0,0,0.08);
-  font-size: 0.85rem;
-  opacity: 0.7;
-  text-align: center;
-}
-
-/* Sekce */
-.section {
-  margin-top: 2.5rem;
-}
-
-.section__title {
-  font-size: 1.3rem;
-  margin-bottom: 0.75rem;
-}
-
-.section__list {
-  margin-left: 1.25rem;
-  line-height: 1.6;
-}
-
-/* Přeskakovací odkaz pro přístupnost */
-.skip-link {
-  position: absolute;
-  left: -999px;
-  top: 0;
-  padding: 0.5rem 1rem;
-  background: #000;
-  color: #fff;
-  z-index: 1000;
-}
-
-.skip-link:focus {
-  left: 1rem;
-  top: 1rem;
-}
-
-.project-meta {
-  display: flex;
-  flex-wrap: wrap;
-  gap: 0.5rem 1rem;
-  font-size: 0.9rem;
-  opacity: 0.85;
-  margin-bottom: 1rem;
-}
-
-.project-meta__year {
-  font-weight: 600;
-}
-
-.page-back {
-  margin-bottom: 1rem;
-}
-
-.page-back__link {
-  font-size: 0.9rem;
-  text-decoration: none;
-  opacity: 0.8;
-}
-
-.page-back--dual .page-back__link + .page-back__link {
-  margin-left: 1rem;
-}
-
-.section--screenshots {
-  margin-top: 2.5rem;
-}
-
-/* GRID galerie */
-.photo-gallery {
-  display: grid;
-  grid-template-columns: repeat(auto-fill, minmax(260px, 1fr));
-  gap: 16px;
-  margin-top: 16px;
-}
-
-/* jednotlivý screenshot – žádné bílé kartičky okolo */
-.photo-gallery__item {
-  display: flex;
-  flex-direction: column;
-  align-items: flex-start;
-  padding: 0;
-  background: transparent;
-  border: none;
-  cursor: pointer;
-}
-
-/* obrázek – sjednocené ratio, žádné prázdné kusy */
-.photo-gallery__item img {
-  display: block;
-  width: 100%;
-  aspect-ratio: 16 / 9;   /* nebo 1 / 1, když chceš čtverce */
-  object-fit: cover;
-  border-radius: 12px;
-  border: 1px solid rgba(255,255,255,0.06);
-  box-shadow: 0 10px 30px rgba(0,0,0,0.45);
-  margin-bottom: 6px;
-}
-
-/* popisek pod náhledem */
-.photo-gallery__label {
-  font-size: var(--fz-2);
-  color: rgba(199, 204, 214, 0.9);
-  padding-left: 2px;
-}
-
-/* Modal */
-.gallery-modal {
-  position: fixed;
-  inset: 0;
-  display: flex;
-  align-items: center;
-  justify-content: center;
-  z-index: 1000;
-}
-
-.gallery-modal[hidden] {
-  display: none;
-}
-
-.gallery-modal__backdrop {
-  position: absolute;
-  inset: 0;
-  background: rgba(0, 0, 0, 0.78);
-  backdrop-filter: blur(4px);
-}
-
-.gallery-modal__body {
-  position: relative;
-  z-index: 1;
-  max-width: 1040px;
-  width: 100%;
-  margin: 1rem;
-  background: #111;
-  border-radius: 0.85rem;
-  padding: 1.1rem 1.6rem 1rem;
-  color: #fff;
-  box-shadow: 0 18px 60px rgba(0, 0, 0, 0.75);
-}
-
-.gallery-modal__image {
-  width: 100%;
-  height: auto;
-  display: block;
-  border-radius: 0.75rem;
-}
-
-.gallery-modal__caption {
-  margin-top: 0.75rem;
-  font-size: 0.9rem;
-  opacity: 0.9;
-}
-
-.gallery-modal__close {
-  position: absolute;
-  top: 0.55rem;
-  right: 0.8rem;
-  font-size: 1.4rem;
-  background: none;
-  border: none;
-  color: #fff;
-  cursor: pointer;
-}
-
-/* Šipky mimo plochu obrázku / karty */
-.gallery-modal__nav {
-  position: absolute;
-  top: 0;
-  bottom: 0;
-  left: -64px;   /* posuneme šipky ven z karty */
-  right: -64px;
-  display: flex;
-  align-items: center;
-  justify-content: space-between;
-  pointer-events: none; /* kliká se jen na tlačítka */
-}
-
-.gallery-modal__prev,
-.gallery-modal__next {
-  pointer-events: auto;
-  width: 40px;
-  height: 40px;
-  border-radius: 999px;
-  display: flex;
-  align-items: center;
-  justify-content: center;
-  background: rgba(0, 0, 0, 0.65);
-  border: 1px solid rgba(255, 255, 255, 0.4);
-  color: #fff;
-  font-size: 1.6rem;
-  cursor: pointer;
-  box-shadow: 0 10px 30px rgba(0, 0, 0, 0.7);
-  transition: background 0.15s ease, transform 0.15s ease, border-color 0.15s ease;
-}
-
-.gallery-modal__prev:hover,
-.gallery-modal__next:hover {
-  background: rgba(0, 0, 0, 0.8);
-  transform: translateY(-1px);
-  border-color: rgba(255, 255, 255, 0.7);
-}
-
-/* Mobil – šipky blíž k okraji, menší */
-@media (max-width: 768px) {
-  .gallery-modal__body {
-    margin: 0.5rem;
-    padding: 0.8rem;
-  }
-
-  .gallery-modal__nav {
-    left: -20px;
-    right: -20px;
-  }
-
-  .gallery-modal__prev,
-  .gallery-modal__next {
-    width: 32px;
-    height: 32px;
-    font-size: 1.3rem;
-  }
-}
-
-.no-scroll {
-  overflow: hidden;
-}
-
-.project-card__cover {
-  width: 100%;
-  aspect-ratio: 16 / 9;
-  display: block;
-  border-radius: 12px;
-  object-fit: cover;
-  margin-bottom: 1rem;
-}
-
-/* Telefony – šipky úplně schovat, ovládání jen klikem na obrázek */
-@media (max-width: 640px) {
-  .gallery-modal__nav {
-    display: none;
-  }
-}
-
-.gallery-modal__image {
-  cursor: pointer;
-}
-
->>>>>>> 12c8fdcd
+}